--- conflicted
+++ resolved
@@ -806,10 +806,6 @@
         )
 
 
-<<<<<<< HEAD
-def gtab_dipy2dmipy(dipy_gradient_table, dummy_deltas=False, **kwargs):
-    "Converts a dipy gradient_table to a dmipy acquisition_scheme."
-=======
 def gtab_dipy2dmipy(dipy_gradient_table, min_b_shell_distance=50e6,
                     b0_threshold=10e6):
     """Converts a dipy gradient_table to a dmipy acquisition_scheme.
@@ -836,33 +832,11 @@
         microstructure model.
 
     """
->>>>>>> e1ba0bd0
     if not isinstance(dipy_gradient_table, GradientTable):
         msg = "Input must be a dipy GradientTable object. "
         raise ValueError(msg)
     bvals = dipy_gradient_table.bvals * 1e6
     bvecs = dipy_gradient_table.bvecs
-<<<<<<< HEAD
-    if not dummy_deltas:
-        if (dipy_gradient_table.small_delta is None or
-                dipy_gradient_table.big_delta is None):
-            msg = "Dmipy acquisition schemes need non-None pulse duration and "
-            msg += "separation (small- and big Delta). If these are not known "
-            msg += "for your acquisition, set `dummy_deltas=True` to assume "
-            msg += "these are typical values Delta=30ms and delta=10ms.\n\n"
-            msg += "But BE AWARE, this this will bias estimation with "
-            msg += "models that use delta/Delta for signal generation."
-            raise ValueError(msg)
-        else:
-            delta = dipy_gradient_table.small_delta
-            Delta = dipy_gradient_table.big_delta
-    else:
-        delta = 0.01  # 10ms
-        Delta = 0.03  # 30ms
-    gtab_dmipy = acquisition_scheme_from_bvalues(
-        bvalues=bvals, gradient_directions=bvecs, delta=delta, Delta=Delta,
-        **kwargs)
-=======
     delta = dipy_gradient_table.small_delta
     Delta = dipy_gradient_table.big_delta
 
@@ -876,14 +850,10 @@
     gtab_dmipy = acquisition_scheme_from_bvalues(
         bvalues=bvals, gradient_directions=bvecs, delta=delta, Delta=Delta,
         min_b_shell_distance=min_b_shell_distance, b0_threshold=b0_threshold)
->>>>>>> e1ba0bd0
     return gtab_dmipy
 
 
 def gtab_dmipy2dipy(dmipy_gradient_table):
-<<<<<<< HEAD
-    "Converts a dmipy acquisition scheme to a dipy gradient_table."
-=======
     """Converts a dmipy acquisition scheme to a dipy gradient_table.
 
     Parameters
@@ -898,7 +868,6 @@
         object that contains bvals, bvecs, pulse separation and duration
         information.
     """
->>>>>>> e1ba0bd0
     if not isinstance(dmipy_gradient_table, DmipyAcquisitionScheme):
         msg = "Input must be a DmipyAcquisitionScheme object. "
         raise ValueError(msg)
